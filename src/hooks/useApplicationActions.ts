import { useMemo, useState } from 'react'
import {
  useQueryClient,
  useMutation,
  type UseMutationResult,
} from 'react-query'
import {
  postApplicationTrigger,
  postApplicationProposal,
  postApplicationApproval,
  postApproveChanges,
  postApplicationDecline,
  postAdditionalInfoRequest,
} from '@/lib/apiClient'
import useWallet from '@/hooks/useWallet'
import { type Application, AppMode } from '@/type'
import { useAllocator } from '@/lib/AllocatorProvider'

interface ApplicationActions {
  application: Application
  isApiCalling: boolean
  setApiCalling: React.Dispatch<React.SetStateAction<boolean>>
  mutationRequestInfo: UseMutationResult<
    Application | undefined,
    unknown,
    { userName: string; additionalInfoMessage: string },
    unknown
  >
  mutationDecline: UseMutationResult<
    Application | undefined,
    unknown,
    { userName: string },
    unknown
  >
  mutationTrigger: UseMutationResult<
    Application | undefined,
    unknown,
    { allocationAmount: string; userName: string },
    unknown
  >
  mutationApproveChanges: UseMutationResult<
    Application | undefined,
    unknown,
    { userName: string },
    unknown
  >
  mutationProposal: UseMutationResult<
    Application | undefined,
    unknown,
    { requestId: string; userName: string; allocationAmount?: string },
    unknown
  >
  mutationApproval: UseMutationResult<
    Application | undefined,
    unknown,
    { requestId: string; userName: string },
    unknown
  >
  walletError: Error | null
  initializeWallet: (multisigAddress?: string) => Promise<string[]>
  setActiveAccountIndex: (index: number) => void
  loadMoreAccounts: (number: number) => Promise<void>
  message: string | null
  accounts: string[]
}

/**
 * Custom hook to manage application actions and its respective states.
 * Provides mutation functions to interact with the API based on application ID.
 * Manages the state of the current application data, as well as any ongoing API calls.
 *
 * @function
 * @param {Application} initialApplication - The initial application data.
 * @param {string} repo - The repository containing the application.
 * @param {string} owner - The owner of the repository containing the application.
 * @returns {ApplicationActions} - An object containing the current application, its API call state, and mutation functions.
 */
const useApplicationActions = (
  initialApplication: Application,
  repo: string,
  owner: string,
): ApplicationActions => {
  const queryClient = useQueryClient()
  const [isApiCalling, setApiCalling] = useState(false)
  const [application, setApplication] =
    useState<Application>(initialApplication)
  const {
    walletError,
    initializeWallet,
    setActiveAccountIndex,
    activeAddress,
    getProposalTx,
    sendProposal,
    sendApproval,
    message,
    accounts,
    loadMoreAccounts,
  } = useWallet()
  const { selectedAllocator } = useAllocator()

  const appMode: AppMode = useMemo(() => {
    if (
      !!selectedAllocator &&
      typeof selectedAllocator !== 'string' &&
      selectedAllocator?.tooling
      .split(', ')
      .includes('smart_contract_allocator') &&
      !!selectedAllocator?.address
    ) {
      return 'v2'
    } else {
      return 'legacy'
    }
  }, [selectedAllocator])

  /**
   * Updates the application cache with the latest data from the API.
   * Updates both the local application state and the react-query cache.
   *
   * @function
   * @param {Application|null} apiResponse - The latest application data from the API.
   */
  const updateCache = (apiResponse: Application | null): void => {
    if (apiResponse == null) return
    setApplication(apiResponse)

    queryClient.setQueryData(
      ['application'],
      (oldData: Application[] | undefined) => {
        if (oldData == null) return []
        const indexToUpdate = oldData?.findIndex(
          (app) => app.ID === apiResponse?.ID,
        )
        if (apiResponse != null && indexToUpdate !== -1) {
          oldData[indexToUpdate] = apiResponse
        }
        return [...oldData]
      },
    )

    queryClient.setQueryData(['posts', initialApplication.ID], () => {
      return apiResponse
    })
  }

  /**
   * Mutation function to handle the declining of an application.
   * It makes an API call to ddecline the application and updates the cache on success.
   *
   * @function
   * @param {string} userName - The user's name.
   * @returns {Promise<void>} - A promise that resolves when the mutation is completed.
   */
  const mutationDecline = useMutation<
    Application | undefined,
    unknown,
    { userName: string },
    unknown
  >(
    async ({ userName }) => {
      return await postApplicationDecline(
        initialApplication.ID,
        userName,
        repo,
        owner,
      )
    },
    {
      onSuccess: (data) => {
        setApiCalling(false)
        if (data != null) updateCache(data)
      },
      onError: () => {
        setApiCalling(false)
      },
    },
  )

  /**
   * Mutation function to handle the declining of an application.
   * It makes an API call to ddecline the application and updates the cache on success.
   *
   * @function
   * @param {string} userName - The user's name.
   * @param {string} additionalInfoMessage - The verifier's message for the client regarding the additional info required.
   * @returns {Promise<void>} - A promise that resolves when the mutation is completed.
   */
  const mutationRequestInfo = useMutation<
    Application | undefined,
    unknown,
    { userName: string; additionalInfoMessage: string },
    unknown
  >(
    async ({ userName, additionalInfoMessage }) => {
      return await postAdditionalInfoRequest(
        initialApplication.ID,
        userName,
        repo,
        owner,
        additionalInfoMessage,
      )
    },
    {
      onSuccess: (data) => {
        setApiCalling(false)
        if (data != null) updateCache(data)
      },
      onError: () => {
        setApiCalling(false)
      },
    },
  )

  /**
   * Mutation function to handle the triggering of an application.
   * It makes an API call to trigger the application and updates the cache on success.
   *
   * @function
   * @param {string} userName - The user's name.
   * @param {string} allocationAmount - The amount of datacap to be allocated in the first allocation process name.
   * @returns {Promise<void>} - A promise that resolves when the mutation is completed.
   */
  const mutationTrigger = useMutation<
    Application | undefined,
    unknown,
    { userName: string; allocationAmount: string },
    unknown
  >(
    async ({ userName, allocationAmount }) => {
      return await postApplicationTrigger(
        initialApplication.ID,
        userName,
        repo,
        owner,
        allocationAmount,
      )
    },
    {
      onSuccess: (data) => {
        setApiCalling(false)
        if (data != null) updateCache(data)
      },
      onError: () => {
        setApiCalling(false)
      },
    },
  )

  const getClientAddress = (): string => {
    return (
      (process.env.NEXT_PUBLIC_MODE === 'development' ? 't' : 'f') +
      initialApplication.Lifecycle['On Chain Address'].substring(1)
    )
  }

  /**
   * Mutation function to handle the approval of changes of an application's issue.
   * It makes an API call to mark the approval of the changes and updates the cache on success.
   *
   * @function
   * @param {string} userName - The user's name.
   * @returns {Promise<void>} - A promise that resolves when the mutation is completed.
   */
  const mutationApproveChanges = useMutation<
    Application | undefined,
    unknown,
    { userName: string },
    unknown
  >(
    async ({ userName }) => {
      return await postApproveChanges(
        initialApplication.ID,
        userName,
        repo,
        owner,
      )
    },
    {
      onSuccess: (data) => {
        setApiCalling(false)
        if (data != null) updateCache(data)
      },
      onError: () => {
        setApiCalling(false)
      },
    },
  )

  /**
   * Mutation function to handle the proposal of an application.
   * It makes an API call to propose the application and updates the cache on success.
   *
   * @function
   * @param {string} requestId - The request ID associated with the proposal.
   * @returns {Promise<void>} - A promise that resolves when the mutation is completed.
   */
  const mutationProposal = useMutation<
    Application | undefined,
    Error,
    { requestId: string; userName: string; allocationAmount?: string },
    unknown
  >(
<<<<<<< HEAD
    async ({ requestId, userName }) => {
      const clientAddress = getClientAddress()
      const datacap = initialApplication['Allocation Requests'].find(
        (alloc) => alloc.Active,
      )?.['Allocation Amount']
=======
    async ({ requestId, userName, allocationAmount }) => {
      const clientAddress =
        (process.env.NEXT_PUBLIC_MODE === 'development' ? 't' : 'f') +
        initialApplication.Lifecycle['On Chain Address'].substring(1)
      let proposalAllocationAmount = ''
>>>>>>> fe6dd327

      if (allocationAmount) {
        proposalAllocationAmount = allocationAmount
      } else {
        proposalAllocationAmount =
          initialApplication['Allocation Requests'].find(
            (alloc) => alloc.Active,
          )?.['Allocation Amount'] ?? ''
      }

<<<<<<< HEAD
      const proposalTx = await getProposalTx(clientAddress, datacap, appMode)

=======
      if (!proposalAllocationAmount) {
        throw new Error('No active allocation found')
      }

      const proposalTx = await getProposalTx(
        clientAddress,
        proposalAllocationAmount,
      )
>>>>>>> fe6dd327
      if (proposalTx !== false) {
        throw new Error('This datacap allocation is already proposed')
      }

<<<<<<< HEAD
      const messageCID = await sendProposal({
        appMode,
        contractAddress:
          typeof selectedAllocator !== 'string'
            ? selectedAllocator?.address ?? ''
            : '',
        clientAddress,
        datacap,
      })
=======
      const messageCID = await sendProposal(
        clientAddress,
        proposalAllocationAmount,
      )
>>>>>>> fe6dd327

      if (messageCID == null) {
        throw new Error(
          'Error sending proposal. Please try again or contact support.',
        )
      }

      return await postApplicationProposal(
        initialApplication.ID,
        requestId,
        userName,
        owner,
        repo,
        activeAddress,
        messageCID,
        allocationAmount,
      )
    },
    {
      onSuccess: (data) => {
        setApiCalling(false)
        if (data != null) updateCache(data)
      },
      onError: () => {
        setApiCalling(false)
      },
    },
  )

  /**
   * Mutation function to handle the approval of an application.
   * It makes an API call to approve the application and updates the cache on success.
   *
   * @function
   * @param {string} requestId - The request ID associated with the approval.
   * @returns {Promise<void>} - A promise that resolves when the mutation is completed.
   */
  const mutationApproval = useMutation<
    Application | undefined,
    Error,
    { requestId: string; userName: string },
    unknown
  >(
    async ({ requestId, userName }) => {
      const clientAddress = getClientAddress()
      const datacap = initialApplication['Allocation Requests'].find(
        (alloc) => alloc.Active,
      )?.['Allocation Amount']

      if (datacap == null) throw new Error('No active allocation found')

      const proposalTx = await getProposalTx(clientAddress, datacap, appMode)

      if (proposalTx === false) {
        throw new Error(
          'This datacap allocation is not proposed yet. You may need to wait some time if the proposal was just sent.',
        )
      }

      const messageCID = await sendApproval(proposalTx as string)

      if (messageCID == null) {
        throw new Error(
          'Error sending proposal. Please try again or contact support.',
        )
      }

      return await postApplicationApproval(
        initialApplication.ID,
        requestId,
        userName,
        owner,
        repo,
        activeAddress,
        messageCID,
      )
    },
    {
      onSuccess: (data) => {
        setApiCalling(false)
        if (data != null) updateCache(data)
      },
      onError: () => {
        setApiCalling(false)
      },
    },
  )

  return {
    application,
    isApiCalling,
    setApiCalling,
    mutationRequestInfo,
    mutationDecline,
    mutationTrigger,
    mutationApproveChanges,
    mutationProposal,
    mutationApproval,
    walletError,
    initializeWallet,
    message,
    setActiveAccountIndex,
    accounts,
    loadMoreAccounts,
  }
}

export default useApplicationActions<|MERGE_RESOLUTION|>--- conflicted
+++ resolved
@@ -13,7 +13,7 @@
   postAdditionalInfoRequest,
 } from '@/lib/apiClient'
 import useWallet from '@/hooks/useWallet'
-import { type Application, AppMode } from '@/type'
+import { type Application, type AppMode } from '@/type'
 import { useAllocator } from '@/lib/AllocatorProvider'
 
 interface ApplicationActions {
@@ -103,8 +103,8 @@
       !!selectedAllocator &&
       typeof selectedAllocator !== 'string' &&
       selectedAllocator?.tooling
-      .split(', ')
-      .includes('smart_contract_allocator') &&
+        .split(', ')
+        .includes('smart_contract_allocator') &&
       !!selectedAllocator?.address
     ) {
       return 'v2'
@@ -300,19 +300,11 @@
     { requestId: string; userName: string; allocationAmount?: string },
     unknown
   >(
-<<<<<<< HEAD
-    async ({ requestId, userName }) => {
-      const clientAddress = getClientAddress()
-      const datacap = initialApplication['Allocation Requests'].find(
-        (alloc) => alloc.Active,
-      )?.['Allocation Amount']
-=======
     async ({ requestId, userName, allocationAmount }) => {
       const clientAddress =
         (process.env.NEXT_PUBLIC_MODE === 'development' ? 't' : 'f') +
         initialApplication.Lifecycle['On Chain Address'].substring(1)
       let proposalAllocationAmount = ''
->>>>>>> fe6dd327
 
       if (allocationAmount) {
         proposalAllocationAmount = allocationAmount
@@ -323,10 +315,6 @@
           )?.['Allocation Amount'] ?? ''
       }
 
-<<<<<<< HEAD
-      const proposalTx = await getProposalTx(clientAddress, datacap, appMode)
-
-=======
       if (!proposalAllocationAmount) {
         throw new Error('No active allocation found')
       }
@@ -334,13 +322,12 @@
       const proposalTx = await getProposalTx(
         clientAddress,
         proposalAllocationAmount,
-      )
->>>>>>> fe6dd327
+        appMode,
+      )
       if (proposalTx !== false) {
         throw new Error('This datacap allocation is already proposed')
       }
 
-<<<<<<< HEAD
       const messageCID = await sendProposal({
         appMode,
         contractAddress:
@@ -348,14 +335,8 @@
             ? selectedAllocator?.address ?? ''
             : '',
         clientAddress,
-        datacap,
+        proposalAllocationAmount,
       })
-=======
-      const messageCID = await sendProposal(
-        clientAddress,
-        proposalAllocationAmount,
-      )
->>>>>>> fe6dd327
 
       if (messageCID == null) {
         throw new Error(
